import gc
import math
from typing import Dict, Mapping, Optional, Tuple, Any, Union

import torch
import numpy as np
from torch import nn, Tensor
import torch.distributed as dist
import torch.nn.functional as F
from torch.nn import TransformerEncoder, TransformerEncoderLayer
from torch.distributions import Bernoulli
from tqdm import trange

try:
    from flash_attn.flash_attention import FlashMHA

    flash_attn_available = True
except ImportError:
    import warnings

    warnings.warn("flash_attn is not installed")
    flash_attn_available = False

from .dsbn import DomainSpecificBatchNorm1d
from .grad_reverse import grad_reverse


class TransformerModel(nn.Module):
    def __init__(
        self,
        ntoken: int,
        d_model: int,
        nhead: int,
        d_hid: int,
        nlayers: int,
        nlayers_cls: int = 3,
        n_cls: int = 1,
        vocab: Any = None,
        dropout: float = 0.5,
        pad_token: str = "<pad>",
        pad_value: int = 0,
        do_mvc: bool = False,
        do_dab: bool = False,
        use_batch_labels: bool = False,
        num_batch_labels: Optional[int] = None,
        domain_spec_batchnorm: Union[bool, str] = False,
        input_emb_style: str = "continuous",
        n_input_bins: Optional[int] = None,
        cell_emb_style: str = "cls",
        mvc_decoder_style: str = "inner product",
        ecs_threshold: float = 0.3,
        explicit_zero_prob: bool = False,
        use_fast_transformer: bool = False,
        fast_transformer_backend: str = "flash",
        pre_norm: bool = False,
    ):
        super().__init__()
        self.model_type = "Transformer"
        self.d_model = d_model
        self.do_dab = do_dab
        self.ecs_threshold = ecs_threshold
        self.use_batch_labels = use_batch_labels
        self.domain_spec_batchnorm = domain_spec_batchnorm
        self.input_emb_style = input_emb_style
        self.cell_emb_style = cell_emb_style
        self.explicit_zero_prob = explicit_zero_prob
        self.norm_scheme = "pre" if pre_norm else "post"
        if self.input_emb_style not in ["category", "continuous", "scaling"]:
            raise ValueError(
                f"input_emb_style should be one of category, continuous, scaling, "
                f"got {input_emb_style}"
            )
        if cell_emb_style not in ["cls", "avg-pool", "w-pool"]:
            raise ValueError(f"Unknown cell_emb_style: {cell_emb_style}")
        if use_fast_transformer:
            if not flash_attn_available:
                warnings.warn(
                    "flash-attn is not installed, using pytorch transformer instead. "
                    "Set use_fast_transformer=False to avoid this warning. "
                    "Installing flash-attn is highly recommended."
                )
                use_fast_transformer = False
        self.use_fast_transformer = use_fast_transformer

        # TODO: add dropout in the GeneEncoder
        self.encoder = GeneEncoder(ntoken, d_model, padding_idx=vocab[pad_token])

        # Value Encoder, NOTE: the scaling style is also handled in _encode method
        if input_emb_style == "continuous":
            self.value_encoder = ContinuousValueEncoder(d_model, dropout)
        elif input_emb_style == "category":
            assert n_input_bins > 0
            self.value_encoder = CategoryValueEncoder(
                n_input_bins, d_model, padding_idx=pad_value
            )
        else:
            self.value_encoder = nn.Identity()  # nn.Softmax(dim=1)
            # TODO: consider row-wise normalization or softmax
            # TODO: Correct handle the mask_value when using scaling

        # Batch Encoder
        if use_batch_labels:
            self.batch_encoder = BatchLabelEncoder(num_batch_labels, d_model)

        if domain_spec_batchnorm is True or domain_spec_batchnorm == "dsbn":
            use_affine = True if domain_spec_batchnorm == "do_affine" else False
            print(f"Use domain specific batchnorm with affine={use_affine}")
            self.dsbn = DomainSpecificBatchNorm1d(
                d_model, num_batch_labels, eps=6.1e-5, affine=use_affine
            )
        elif domain_spec_batchnorm == "batchnorm":
            print("Using simple batchnorm instead of domain specific batchnorm")
            self.bn = nn.BatchNorm1d(d_model, eps=6.1e-5)

        if use_fast_transformer:
            if fast_transformer_backend == "linear":
                self.transformer_encoder = FastTransformerEncoderWrapper(
                    d_model, nhead, d_hid, nlayers, dropout
                )
            elif fast_transformer_backend == "flash":
                encoder_layers = FlashTransformerEncoderLayer(
                    d_model,
                    nhead,
                    d_hid,
                    dropout,
                    batch_first=True,
                    norm_scheme=self.norm_scheme,
                )
                self.transformer_encoder = TransformerEncoder(encoder_layers, nlayers)
        else:
            encoder_layers = TransformerEncoderLayer(
                d_model, nhead, d_hid, dropout, batch_first=True
            )
            self.transformer_encoder = TransformerEncoder(encoder_layers, nlayers)

        self.decoder = ExprDecoder(
            d_model,
            explicit_zero_prob=explicit_zero_prob,
            use_batch_labels=use_batch_labels,
        )
        self.cls_decoder = ClsDecoder(d_model, n_cls, nlayers=nlayers_cls)
        if do_mvc:
            self.mvc_decoder = MVCDecoder(
                d_model,
                arch_style=mvc_decoder_style,
                explicit_zero_prob=explicit_zero_prob,
                use_batch_labels=use_batch_labels,
            )

        if do_dab:
            self.grad_reverse_discriminator = AdversarialDiscriminator(
                d_model,
                n_cls=num_batch_labels,
                reverse_grad=True,
            )

        self.sim = Similarity(temp=0.5)  # TODO: auto set temp
        self.creterion_cce = nn.CrossEntropyLoss()

        self.init_weights()

    def init_weights(self) -> None:
        initrange = 0.1
        # TODO: check if this initialization is helpful and shall we apply to all?
        self.encoder.embedding.weight.data.uniform_(-initrange, initrange)

    def _encode(
        self,
        src: Tensor,
        values: Tensor,
        src_key_padding_mask: Tensor,
        batch_labels: Optional[Tensor] = None,  # (batch,)
    ) -> Tensor:
        self._check_batch_labels(batch_labels)

        src = self.encoder(src)  # (batch, seq_len, embsize)
        self.cur_gene_token_embs = src

        values = self.value_encoder(values)  # (batch, seq_len, embsize)
        if self.input_emb_style == "scaling":
            values = values.unsqueeze(2)
            total_embs = src * values
        else:
            total_embs = src + values

        if getattr(self, "dsbn", None) is not None:
            batch_label = int(batch_labels[0].item())
            total_embs = self.dsbn(total_embs.permute(0, 2, 1), batch_label).permute(
                0, 2, 1
            )  # the batch norm always works on dim 1
        elif getattr(self, "bn", None) is not None:
            total_embs = self.bn(total_embs.permute(0, 2, 1)).permute(0, 2, 1)

        output = self.transformer_encoder(
            total_embs, src_key_padding_mask=src_key_padding_mask
        )
        return output  # (batch, seq_len, embsize)

    def _get_cell_emb_from_layer(
        self, layer_output: Tensor, weights: Tensor = None
    ) -> Tensor:
        """
        Args:
            layer_output(:obj:`Tensor`): shape (batch, seq_len, embsize)
            weights(:obj:`Tensor`): shape (batch, seq_len), optional and only used
                when :attr:`self.cell_emb_style` is "w-pool".

        Returns:
            :obj:`Tensor`: shape (batch, embsize)
        """
        if self.cell_emb_style == "cls":
            cell_emb = layer_output[:, 0, :]  # (batch, embsize)
        elif self.cell_emb_style == "avg-pool":
            cell_emb = torch.mean(layer_output, dim=1)
        elif self.cell_emb_style == "w-pool":
            if weights is None:
                raise ValueError("weights is required when cell_emb_style is w-pool")
            if weights.dim() != 2:
                raise ValueError("weights should be 2D")
            cell_emb = torch.sum(layer_output * weights.unsqueeze(2), dim=1)
            cell_emb = F.normalize(cell_emb, p=2, dim=1)  # (batch, embsize)

        return cell_emb

    def _check_batch_labels(self, batch_labels: Tensor) -> None:
        if self.use_batch_labels or self.domain_spec_batchnorm:
            assert batch_labels is not None
        elif batch_labels is not None:
            raise ValueError(
                "batch_labels should only be provided when `self.use_batch_labels`"
                " or `self.domain_spec_batchnorm` is True"
            )

    def generate(
        self,
        cell_emb: Tensor,
        src: Tensor,
        values: Optional[Tensor] = None,
        src_key_padding_mask: Optional[Tensor] = None,
        gen_iters: int = 1,
        batch_labels: Optional[Tensor] = None,  # (batch,)
    ) -> Tensor:
        """
        Args:
            cell_emb(:obj:`Tensor`): shape (batch, embsize)
            src(:obj:`Tensor`): shape (batch, seq_len)
            values(:obj:`Tensor`): shape (batch, seq_len), optional
            src_key_padding_mask(:obj:`Tensor`): shape (batch, seq_len), optional
            gen_iters(:obj:`int`): number of generation iterations
            batch_labels(:obj:`Tensor`): shape (batch,), optional
        """
        # TODO: should have a tag indicate the generation mode
        # TODO: if gen_iters > 1, should have a tag indicate the current iteration
        try:
            self._check_batch_labels(batch_labels)
        except:
            import warnings

            warnings.warn(
                "batch_labels is required but not provided, using zeros instead"
            )
            batch_labels = torch.zeros(
                cell_emb.shape[0], dtype=torch.long, device=cell_emb.device
            )

        src = self.encoder(src)  # (batch, seq_len, embsize)

        if values is not None:
            values = self.value_encoder(values)  # (batch, seq_len, embsize)
            if self.input_emb_style == "scaling":
                values = values.unsqueeze(2)
                total_embs = src * values
            else:
                total_embs = src + values
        else:
            total_embs = src

        if getattr(self, "dsbn", None) is not None:
            batch_label = int(batch_labels[0].item())
            total_embs = self.dsbn(total_embs.permute(0, 2, 1), batch_label).permute(
                0, 2, 1
            )  # the batch norm always works on dim 1
        elif getattr(self, "bn", None) is not None:
            total_embs = self.bn(total_embs.permute(0, 2, 1)).permute(0, 2, 1)

        total_embs[:, 0, :] = cell_emb

        if src_key_padding_mask is None:
            src_key_padding_mask = torch.zeros(
                total_embs.shape[:2], dtype=torch.bool, device=total_embs.device
            )
        transformer_output = self.transformer_encoder(
            total_embs, src_key_padding_mask=src_key_padding_mask
        )

        if self.use_batch_labels:
            batch_emb = self.batch_encoder(batch_labels)  # (batch, embsize)
        mlm_output = self.decoder(
            transformer_output
            if not self.use_batch_labels
            else torch.cat(
                [
                    transformer_output,
                    batch_emb.unsqueeze(1).repeat(1, transformer_output.shape[1], 1),
                ],
                dim=2,
            ),
            # else transformer_output + batch_emb.unsqueeze(1),
        )
        output = mlm_output["pred"]  # (batch, seq_len)

        return output  # (batch, seq_len)

    def forward(
        self,
        src: Tensor,
        values: Tensor,
        src_key_padding_mask: Tensor,
        batch_labels: Optional[Tensor] = None,
        CLS: bool = False,
        CCE: bool = False,
        MVC: bool = False,
        ECS: bool = False,
        GEB: bool = False,
        do_sample: bool = False,
    ) -> Mapping[str, Tensor]:
        """
        Args:
            src (:obj:`Tensor`): token ids, shape [batch_size, seq_len]
            values (:obj:`Tensor`): token values, shape [batch_size, seq_len]
            src_key_padding_mask (:obj:`Tensor`): mask for src, shape [batch_size,
                seq_len]
            batch_labels (:obj:`Tensor`): batch labels, shape [batch_size]
            CLS (:obj:`bool`): if True, return the celltype classification objective
                (CLS) output
            CCE (:obj:`bool`): if True, return the contrastive cell embedding objective
                (CCE) output
            MVC (:obj:`bool`): if True, return the masked value prediction for cell
                embedding MVC output
            ECS (:obj:`bool`): if True, return the elastic cell similarity objective
                (ECS) output.
            GEB (:obj:`bool`): if True, return the gene embedding output

        Returns:
            dict of output Tensors.
        """
        transformer_output = self._encode(
            src, values, src_key_padding_mask, batch_labels
        )
        if self.use_batch_labels:
            batch_emb = self.batch_encoder(batch_labels)  # (batch, embsize)

        output = {}
        mlm_output = self.decoder(
            transformer_output
            if not self.use_batch_labels
            else torch.cat(
                [
                    transformer_output,
                    batch_emb.unsqueeze(1).repeat(1, transformer_output.shape[1], 1),
                ],
                dim=2,
            ),
            # else transformer_output + batch_emb.unsqueeze(1),
        )
        if self.explicit_zero_prob and do_sample:
            bernoulli = Bernoulli(probs=mlm_output["zero_probs"])
            output["mlm_output"] = bernoulli.sample() * mlm_output["pred"]
        else:
            output["mlm_output"] = mlm_output["pred"]  # (batch, seq_len)
        if self.explicit_zero_prob:
            output["mlm_zero_probs"] = mlm_output["zero_probs"]

        cell_emb = self._get_cell_emb_from_layer(transformer_output, values)
        output["cell_emb"] = cell_emb

        if CLS:
            output["cls_output"] = self.cls_decoder(cell_emb)  # (batch, n_cls)
        if CCE:
            cell1 = cell_emb
            transformer_output2 = self._encode(
                src, values, src_key_padding_mask, batch_labels
            )
            cell2 = self._get_cell_emb_from_layer(transformer_output2)

            # Gather embeddings from all devices if distributed training
            if dist.is_initialized() and self.training:
                cls1_list = [
                    torch.zeros_like(cell1) for _ in range(dist.get_world_size())
                ]
                cls2_list = [
                    torch.zeros_like(cell2) for _ in range(dist.get_world_size())
                ]
                dist.all_gather(tensor_list=cls1_list, tensor=cell1.contiguous())
                dist.all_gather(tensor_list=cls2_list, tensor=cell2.contiguous())

                # NOTE: all_gather results have no gradients, so replace the item
                # of the current rank with the original tensor to keep gradients.
                # See https://github.com/princeton-nlp/SimCSE/blob/main/simcse/models.py#L186
                cls1_list[dist.get_rank()] = cell1
                cls2_list[dist.get_rank()] = cell2

                cell1 = torch.cat(cls1_list, dim=0)
                cell2 = torch.cat(cls2_list, dim=0)
            # TODO: should detach the second run cls2? Can have a try
            cos_sim = self.sim(cell1.unsqueeze(1), cell2.unsqueeze(0))  # (batch, batch)
            labels = torch.arange(cos_sim.size(0)).long().to(cell1.device)
            output["loss_cce"] = self.creterion_cce(cos_sim, labels)
        if MVC:
            mvc_output = self.mvc_decoder(
                cell_emb
                if not self.use_batch_labels
                else torch.cat([cell_emb, batch_emb], dim=1),
                # else cell_emb + batch_emb,
                self.cur_gene_token_embs,
            )
            if self.explicit_zero_prob and do_sample:
                bernoulli = Bernoulli(probs=mvc_output["zero_probs"])
                output["mvc_output"] = bernoulli.sample() * mvc_output["pred"]
            else:
                output["mvc_output"] = mvc_output["pred"]  # (batch, seq_len)
            if self.explicit_zero_prob:
                output["mvc_zero_probs"] = mvc_output["zero_probs"]
        if ECS:
            # Here using customized cosine similarity instead of F.cosine_similarity
            # to avoid the pytorch issue of similarity larger than 1.0, pytorch # 78064
            # normalize the embedding
            cell_emb_normed = F.normalize(cell_emb, p=2, dim=1)
            cos_sim = torch.mm(cell_emb_normed, cell_emb_normed.t())  # (batch, batch)

            # mask out diagnal elements
            mask = torch.eye(cos_sim.size(0)).bool().to(cos_sim.device)
            cos_sim = cos_sim.masked_fill(mask, 0.0)
            # only optimize positive similarities
            cos_sim = F.relu(cos_sim)

            output["loss_ecs"] = torch.mean(1 - (cos_sim - self.ecs_threshold) ** 2)

        if self.do_dab:
            output["dab_output"] = self.grad_reverse_discriminator(cell_emb)

        if GEB:
            output["gene_embedding"] = transformer_output[
                :, :, :
            ]  # (batch, seq_len, embsize)

        return output

    def encode_batch(
        self,
        src: Tensor,
        values: Tensor,
        src_key_padding_mask: Tensor,
        batch_size: int,
        batch_labels: Optional[Tensor] = None,
        output_to_cpu: bool = True,
        time_step: Optional[int] = None,
        return_np: bool = False,
    ) -> Tensor:
        """
        Args:
            src (Tensor): shape [N, seq_len]
            values (Tensor): shape [N, seq_len]
            src_key_padding_mask (Tensor): shape [N, seq_len]
            batch_size (int): batch size for encoding
            batch_labels (Tensor): shape [N, n_batch_labels]
            output_to_cpu (bool): whether to move the output to cpu
            time_step (int): the time step index in the transformer output to return.
                The time step is along the second dimenstion. If None, return all.
            return_np (bool): whether to return numpy array

        Returns:
            output Tensor of shape [N, seq_len, embsize]
        """
        N = src.size(0)
        device = next(self.parameters()).device

        # initialize the output tensor
        array_func = np.zeros if return_np else torch.zeros
        float32_ = np.float32 if return_np else torch.float32
        shape = (
            (N, self.d_model)
            if time_step is not None
            else (N, src.size(1), self.d_model)
        )
        outputs = array_func(shape, dtype=float32_)

        for i in trange(0, N, batch_size):
            raw_output = self._encode(
                src[i : i + batch_size].to(device),
                values[i : i + batch_size].to(device),
                src_key_padding_mask[i : i + batch_size].to(device),
                batch_labels[i : i + batch_size].to(device)
                if batch_labels is not None
                else None,
            )
            output = raw_output.detach()
            if output_to_cpu:
                output = output.cpu()
            if return_np:
                output = output.numpy()
            if time_step is not None:
                output = output[:, time_step, :]
            outputs[i : i + batch_size] = output

        return outputs


def generate_square_subsequent_mask(sz: int) -> Tensor:
    """Generates an upper-triangular matrix of -inf, with zeros on diag."""
    return torch.triu(torch.ones(sz, sz) * float("-inf"), diagonal=1)


class FastTransformerEncoderWrapper(nn.Module):
    def __init__(
        self,
        d_model: int,
        nhead: int,
        d_hid: int,
        nlayers: int,
        dropout: float = 0.5,
    ):
        super().__init__()
        self.fast_transformer_encoder = self.build_fast_transformer_encoder(
            d_model, nhead, d_hid, nlayers, dropout
        )

    @staticmethod
    def build_fast_transformer_encoder(
        d_model: int, nhead: int, d_hid: int, nlayers: int, dropout: float
    ) -> nn.Module:
        from fast_transformers.builders import TransformerEncoderBuilder

        if d_model % nhead != 0:
            raise ValueError(
                f"d_model must be divisible by nhead, "
                f"got d_model={d_model} and nhead={nhead}"
            )
        builder = TransformerEncoderBuilder.from_kwargs(
            n_layers=nlayers,
            n_heads=nhead,
            query_dimensions=d_model // nhead,
            value_dimensions=d_model // nhead,
            feed_forward_dimensions=d_hid,
            attention_type="linear",
            attention_dropout=dropout,
            dropout=dropout,
            activation="gelu",
        )
        assert builder.attention_type == "linear"
        return builder.get()

    @staticmethod
    def build_length_mask(
        src: Tensor,
        src_key_padding_mask: torch.BoolTensor,
    ) -> "LengthMask":
        from fast_transformers.masking import LengthMask

        seq_len = src.shape[1]
        num_paddings = src_key_padding_mask.sum(dim=1)
        actual_seq_len = seq_len - num_paddings  # (N,)
        length_mask = LengthMask(actual_seq_len, max_len=seq_len, device=src.device)

        if src_key_padding_mask[length_mask.bool_matrix].sum() != 0:
            raise ValueError(
                "Found padding tokens in the middle of the sequence. "
                "src_key_padding_mask and length_mask are not compatible."
            )
        return length_mask

    def forward(
        self,
        src: Tensor,
        src_key_padding_mask: torch.BoolTensor,
    ) -> Tensor:
        """
        Args:
            src: Tensor, shape [N, seq_len, embsize]
            src_key_padding_mask: Tensor, shape [N, seq_len]

        Returns:
            output Tensor of shape [N, seq_len, embsize]
        """
        if src_key_padding_mask.shape != src.shape[:2]:
            raise ValueError(
                f"src_key_padding_mask shape {src_key_padding_mask.shape} "
                f"does not match first two dims of src shape {src.shape[:2]}"
            )

        if src_key_padding_mask.dtype != torch.bool:
            raise ValueError(
                f"src_key_padding_mask needs to be of type torch.bool, "
                f"got {src_key_padding_mask.dtype}"
            )

        length_mask = self.build_length_mask(src, src_key_padding_mask)
        output = self.fast_transformer_encoder(src, length_mask=length_mask)
        return output


class FlashTransformerEncoderLayer(nn.Module):
    r"""TransformerEncoderLayer is made up of self-attn and feedforward network.
    The class is modified from torch.nn.TransformerEncoderLayer to support the
    FlashAttention.

    Args:
        d_model: the number of expected features in the input (required).
        nhead: the number of heads in the multiheadattention models (required).
        dim_feedforward: the dimension of the feedforward network model (default=2048).
        dropout: the dropout value (default=0.1).
        activation: the activation function of intermediate layer, relu or gelu (default=relu).
        layer_norm_eps: the eps value in layer normalization components (default=1e-5).
        batch_first: If ``True``, then the input and output tensors are provided
            as (batch, seq, feature). Default: ``False``.

    Examples::
        >>> encoder_layer = nn.TransformerEncoderLayer(d_model=512, nhead=8)
        >>> src = torch.rand(10, 32, 512)
        >>> out = encoder_layer(src)

    Alternatively, when ``batch_first`` is ``True``:
        >>> encoder_layer = nn.TransformerEncoderLayer(d_model=512, nhead=8, batch_first=True)
        >>> src = torch.rand(32, 10, 512)
        >>> out = encoder_layer(src)
    """
    __constants__ = ["batch_first"]

    def __init__(
        self,
        d_model,
        nhead,
        dim_feedforward=2048,
        dropout=0.1,
        activation="relu",
        layer_norm_eps=1e-5,
        batch_first=True,
        device=None,
        dtype=None,
        norm_scheme="post",  # "pre" or "post"
    ) -> None:
        factory_kwargs = {"device": device, "dtype": dtype}
        super().__init__()
        self.self_attn = FlashMHA(
            embed_dim=d_model,
            num_heads=nhead,
            batch_first=batch_first,
            attention_dropout=dropout,
            **factory_kwargs,
        )
<<<<<<< HEAD
        self.self_attn.batch_first = batch_first
=======
        # Version compatibility workaround
        if not hasattr(self.self_attn, "batch_first"):
            self.self_attn.batch_first = batch_first
>>>>>>> bc893950
        # Implementation of Feedforward model
        self.linear1 = nn.Linear(d_model, dim_feedforward, **factory_kwargs)
        self.dropout = nn.Dropout(dropout)
        self.linear2 = nn.Linear(dim_feedforward, d_model, **factory_kwargs)

        self.norm1 = nn.LayerNorm(d_model, eps=layer_norm_eps, **factory_kwargs)
        self.norm2 = nn.LayerNorm(d_model, eps=layer_norm_eps, **factory_kwargs)
        self.dropout1 = nn.Dropout(dropout)
        self.dropout2 = nn.Dropout(dropout)

        self.activation = self._get_activation_fn(activation)
        self.norm_scheme = norm_scheme
        if self.norm_scheme not in ["pre", "post"]:
            raise ValueError(f"norm_scheme should be pre or post, not {norm_scheme}")

    @staticmethod
    def _get_activation_fn(activation):
        if activation == "relu":
            return F.relu
        elif activation == "gelu":
            return F.gelu

        raise RuntimeError("activation should be relu/gelu, not {}".format(activation))

    def __setstate__(self, state):
        if "activation" not in state:
            state["activation"] = F.relu
        super().__setstate__(state)

    def forward(
        self,
        src: Tensor,
        src_mask: Optional[Tensor] = None,
        src_key_padding_mask: Optional[Tensor] = None,
        **kwargs,
    ) -> Tensor:
        r"""Pass the input through the encoder layer.

        Args:
            src: the sequence to the encoder layer (required).
            src_mask: the mask for the src sequence (optional).
            src_key_padding_mask: the mask for the src keys per batch (optional).

        Shape:
            see the docs in Transformer class.
        """
        if src_mask is not None:
            raise ValueError("FlashTransformerEncoderLayer does not support src_mask")

        if not src_key_padding_mask.any().item():
            # no padding tokens in src
            src_key_padding_mask_ = None
        else:
            if src_key_padding_mask.dtype != torch.bool:
                src_key_padding_mask = src_key_padding_mask.bool()
            # NOTE: the FlashMHA uses mask 0 for padding tokens, which is the opposite
            src_key_padding_mask_ = ~src_key_padding_mask

        if self.norm_scheme == "pre":
            src = self.norm1(src)
            src2 = self.self_attn(src, key_padding_mask=src_key_padding_mask_)[0]
            src = src + self.dropout1(src2)
            src = self.norm2(src)
            src2 = self.linear2(self.dropout(self.activation(self.linear1(src))))
            src = src + self.dropout2(src2)
        else:
            src2 = self.self_attn(src, key_padding_mask=src_key_padding_mask_)[0]
            src = src + self.dropout1(src2)
            src = self.norm1(src)
            src2 = self.linear2(self.dropout(self.activation(self.linear1(src))))
            src = src + self.dropout2(src2)
            src = self.norm2(src)

        return src


class GeneEncoder(nn.Module):
    def __init__(
        self,
        num_embeddings: int,
        embedding_dim: int,
        padding_idx: Optional[int] = None,
    ):
        super().__init__()
        self.embedding = nn.Embedding(
            num_embeddings, embedding_dim, padding_idx=padding_idx
        )
        self.enc_norm = nn.LayerNorm(embedding_dim)

    def forward(self, x: Tensor) -> Tensor:
        x = self.embedding(x)  # (batch, seq_len, embsize)
        x = self.enc_norm(x)
        return x


class PositionalEncoding(nn.Module):
    def __init__(self, d_model: int, dropout: float = 0.1, max_len: int = 5000):
        super().__init__()
        self.dropout = nn.Dropout(p=dropout)

        position = torch.arange(max_len).unsqueeze(1)
        div_term = torch.exp(
            torch.arange(0, d_model, 2) * (-math.log(10000.0) / d_model)
        )
        pe = torch.zeros(max_len, 1, d_model)
        pe[:, 0, 0::2] = torch.sin(position * div_term)
        pe[:, 0, 1::2] = torch.cos(position * div_term)
        self.register_buffer("pe", pe)

    def forward(self, x: Tensor) -> Tensor:
        """
        Args:
            x: Tensor, shape [seq_len, batch_size, embedding_dim]
        """
        x = x + self.pe[: x.size(0)]
        return self.dropout(x)


class ContinuousValueEncoder(nn.Module):
    """
    Encode real number values to a vector using neural nets projection.
    """

    def __init__(self, d_model: int, dropout: float = 0.1, max_value: int = 512):
        super().__init__()
        self.dropout = nn.Dropout(p=dropout)
        self.linear1 = nn.Linear(1, d_model)
        self.activation = nn.ReLU()
        self.linear2 = nn.Linear(d_model, d_model)
        self.norm = nn.LayerNorm(d_model)
        self.max_value = max_value

    def forward(self, x: Tensor) -> Tensor:
        """
        Args:
            x: Tensor, shape [batch_size, seq_len]
        """
        # TODO: test using actual embedding layer if input is categorical
        # expand last dimension
        x = x.unsqueeze(-1)
        # clip x to [-inf, max_value]
        x = torch.clamp(x, max=self.max_value)
        x = self.activation(self.linear1(x))
        x = self.linear2(x)
        x = self.norm(x)
        return self.dropout(x)


class CategoryValueEncoder(nn.Module):
    def __init__(
        self,
        num_embeddings: int,
        embedding_dim: int,
        padding_idx: Optional[int] = None,
    ):
        super().__init__()
        self.embedding = nn.Embedding(
            num_embeddings, embedding_dim, padding_idx=padding_idx
        )
        self.enc_norm = nn.LayerNorm(embedding_dim)

    def forward(self, x: Tensor) -> Tensor:
        x = x.long()
        x = self.embedding(x)  # (batch, seq_len, embsize)
        x = self.enc_norm(x)
        return x


class BatchLabelEncoder(nn.Module):
    def __init__(
        self,
        num_embeddings: int,
        embedding_dim: int,
        padding_idx: Optional[int] = None,
    ):
        super().__init__()
        self.embedding = nn.Embedding(
            num_embeddings, embedding_dim, padding_idx=padding_idx
        )
        self.enc_norm = nn.LayerNorm(embedding_dim)

    def forward(self, x: Tensor) -> Tensor:
        x = self.embedding(x)  # (batch, embsize)
        x = self.enc_norm(x)
        return x


class Similarity(nn.Module):
    """
    Dot product or cosine similarity
    """

    def __init__(self, temp):
        super().__init__()
        self.temp = temp
        self.cos = nn.CosineSimilarity(dim=-1)

    def forward(self, x, y):
        return self.cos(x, y) / self.temp


class ExprDecoder(nn.Module):
    def __init__(
        self,
        d_model: int,
        explicit_zero_prob: bool = False,
        use_batch_labels: bool = False,
    ):
        super().__init__()
        d_in = d_model * 2 if use_batch_labels else d_model
        self.fc = nn.Sequential(
            nn.Linear(d_in, d_model),
            nn.LeakyReLU(),
            nn.Linear(d_model, d_model),
            nn.LeakyReLU(),
            nn.Linear(d_model, 1),
        )
        self.explicit_zero_prob = explicit_zero_prob
        if explicit_zero_prob:
            self.zero_logit = nn.Sequential(
                nn.Linear(d_in, d_model),
                nn.LeakyReLU(),
                nn.Linear(d_model, d_model),
                nn.LeakyReLU(),
                nn.Linear(d_model, 1),
            )

    def forward(self, x: Tensor) -> Dict[str, Tensor]:
        """x is the output of the transformer, (batch, seq_len, d_model)"""
        pred_value = self.fc(x).squeeze(-1)  # (batch, seq_len)

        if not self.explicit_zero_prob:
            return dict(pred=pred_value)
        zero_logits = self.zero_logit(x).squeeze(-1)  # (batch, seq_len)
        zero_probs = torch.sigmoid(zero_logits)
        return dict(pred=pred_value, zero_probs=zero_probs)
        # TODO: note that the return currently is only for training. Since decoder
        # is not used in the test setting for the integration task, the eval/inference
        # logic is not implemented yet. However, remember to implement it when
        # the decoder is used in any test setting. The inference logic will need
        # to sample from the bernoulli distribution with the zero_probs.


class ClsDecoder(nn.Module):
    """
    Decoder for classification task.
    """

    def __init__(
        self,
        d_model: int,
        n_cls: int,
        nlayers: int = 3,
        activation: callable = nn.ReLU,
    ):
        super().__init__()
        # module list
        self._decoder = nn.ModuleList()
        for i in range(nlayers - 1):
            self._decoder.append(nn.Linear(d_model, d_model))
            self._decoder.append(activation())
            self._decoder.append(nn.LayerNorm(d_model))
        self.out_layer = nn.Linear(d_model, n_cls)

    def forward(self, x: Tensor) -> Tensor:
        """
        Args:
            x: Tensor, shape [batch_size, embsize]
        """
        for layer in self._decoder:
            x = layer(x)
        return self.out_layer(x)


class MVCDecoder(nn.Module):
    """
    Decoder for the masked value prediction for cell embeddings.
    """

    def __init__(
        self,
        d_model: int,
        arch_style: str = "inner product",
        query_activation: nn.Module = nn.Sigmoid,
        hidden_activation: nn.Module = nn.PReLU,
        explicit_zero_prob: bool = False,
        use_batch_labels: bool = False,
    ) -> None:
        """
        Args:
            d_model (:obj:`int`): dimension of the gene embedding.
            arch_style (:obj:`str`): architecture style of the decoder, choice from
                1. "inner product" or 2. "concat query" or 3. "sum query".
            query_activation (:obj:`nn.Module`): activation function for the query
                vectors.
            hidden_activation (:obj:`nn.Module`): activation function for the hidden
                layers.
        """
        super().__init__()
        d_in = d_model * 2 if use_batch_labels else d_model
        if arch_style in ["inner product", "inner product, detach"]:
            self.gene2query = nn.Linear(d_model, d_model)
            self.query_activation = query_activation()
            self.W = nn.Linear(d_model, d_in, bias=False)
            if explicit_zero_prob:  # by default, gene-wise prob rate
                self.W_zero_logit = nn.Linear(d_model, d_in)
        elif arch_style == "concat query":
            self.gene2query = nn.Linear(d_model, 64)
            self.query_activation = query_activation()
            self.fc1 = nn.Linear(d_model + 64, 64)
            self.hidden_activation = hidden_activation()
            self.fc2 = nn.Linear(64, 1)
        elif arch_style == "sum query":
            self.gene2query = nn.Linear(d_model, d_model)
            self.query_activation = query_activation()
            self.fc1 = nn.Linear(d_model, 64)
            self.hidden_activation = hidden_activation()
            self.fc2 = nn.Linear(64, 1)
        else:
            raise ValueError(f"Unknown arch_style: {arch_style}")

        self.arch_style = arch_style
        self.do_detach = arch_style.endswith("detach")
        self.explicit_zero_prob = explicit_zero_prob

    def forward(
        self, cell_emb: Tensor, gene_embs: Tensor
    ) -> Union[Tensor, Dict[str, Tensor]]:
        """
        Args:
            cell_emb: Tensor, shape (batch, embsize=d_model)
            gene_embs: Tensor, shape (batch, seq_len, embsize=d_model)
        """
        gene_embs = gene_embs.detach() if self.do_detach else gene_embs
        if self.arch_style in ["inner product", "inner product, detach"]:
            query_vecs = self.query_activation(self.gene2query(gene_embs))
            cell_emb = cell_emb.unsqueeze(2)  # (batch, embsize, 1)
            # the pred gene expr values, # (batch, seq_len)
            pred_value = torch.bmm(self.W(query_vecs), cell_emb).squeeze(2)
            if not self.explicit_zero_prob:
                return dict(pred=pred_value)
            # zero logits need to based on the cell_emb, because of input exprs
            zero_logits = torch.bmm(self.W_zero_logit(query_vecs), cell_emb).squeeze(2)
            zero_probs = torch.sigmoid(zero_logits)
            return dict(pred=pred_value, zero_probs=zero_probs)
        elif self.arch_style == "concat query":
            query_vecs = self.query_activation(self.gene2query(gene_embs))
            # expand cell_emb to (batch, seq_len, embsize)
            cell_emb = cell_emb.unsqueeze(1).expand(-1, gene_embs.shape[1], -1)

            h = self.hidden_activation(
                self.fc1(torch.cat([cell_emb, query_vecs], dim=2))
            )
            if self.explicit_zero_prob:
                raise NotImplementedError
            return self.fc2(h).squeeze(2)  # (batch, seq_len)
        elif self.arch_style == "sum query":
            query_vecs = self.query_activation(self.gene2query(gene_embs))
            cell_emb = cell_emb.unsqueeze(1)

            h = self.hidden_activation(self.fc1(cell_emb + query_vecs))
            if self.explicit_zero_prob:
                raise NotImplementedError
            return self.fc2(h).squeeze(2)  # (batch, seq_len)


class AdversarialDiscriminator(nn.Module):
    """
    Discriminator for the adversarial training for batch correction.
    """

    def __init__(
        self,
        d_model: int,
        n_cls: int,
        nlayers: int = 3,
        activation: callable = nn.LeakyReLU,
        reverse_grad: bool = False,
    ):
        super().__init__()
        # module list
        self._decoder = nn.ModuleList()
        for i in range(nlayers - 1):
            self._decoder.append(nn.Linear(d_model, d_model))
            self._decoder.append(activation())
            self._decoder.append(nn.LayerNorm(d_model))
        self.out_layer = nn.Linear(d_model, n_cls)
        self.reverse_grad = reverse_grad

    def forward(self, x: Tensor) -> Tensor:
        """
        Args:
            x: Tensor, shape [batch_size, embsize]
        """
        if self.reverse_grad:
            x = grad_reverse(x, lambd=1.0)
        for layer in self._decoder:
            x = layer(x)
        return self.out_layer(x)<|MERGE_RESOLUTION|>--- conflicted
+++ resolved
@@ -648,13 +648,9 @@
             attention_dropout=dropout,
             **factory_kwargs,
         )
-<<<<<<< HEAD
-        self.self_attn.batch_first = batch_first
-=======
         # Version compatibility workaround
         if not hasattr(self.self_attn, "batch_first"):
             self.self_attn.batch_first = batch_first
->>>>>>> bc893950
         # Implementation of Feedforward model
         self.linear1 = nn.Linear(d_model, dim_feedforward, **factory_kwargs)
         self.dropout = nn.Dropout(dropout)
